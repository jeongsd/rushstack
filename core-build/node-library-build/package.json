{
  "name": "@microsoft/node-library-build",
  "version": "6.0.73",
  "description": "",
  "main": "lib/index.js",
  "typings": "lib/index.d.ts",
  "tsdoc": {
    "tsdocFlavor": "AEDoc"
  },
  "license": "MIT",
  "repository": {
    "type": "git",
    "url": "https://github.com/Microsoft/web-build-tools/tree/master/core-build/node-library-build"
  },
  "scripts": {
    "build": "gulp --clean"
  },
  "dependencies": {
    "@microsoft/gulp-core-build": "3.9.26",
    "@microsoft/gulp-core-build-mocha": "3.5.76",
<<<<<<< HEAD
    "@microsoft/gulp-core-build-typescript": "8.1.21",
    "@types/gulp": "4.0.6",
=======
    "@microsoft/gulp-core-build-typescript": "8.1.22",
    "@types/gulp": "3.8.32",
>>>>>>> 1188f387
    "@types/node": "8.5.8",
    "gulp": "~4.0.2"
  },
  "devDependencies": {
    "@microsoft/rush-stack-compiler-3.4": "0.1.12"
  }
}<|MERGE_RESOLUTION|>--- conflicted
+++ resolved
@@ -18,13 +18,8 @@
   "dependencies": {
     "@microsoft/gulp-core-build": "3.9.26",
     "@microsoft/gulp-core-build-mocha": "3.5.76",
-<<<<<<< HEAD
-    "@microsoft/gulp-core-build-typescript": "8.1.21",
+    "@microsoft/gulp-core-build-typescript": "8.1.22",
     "@types/gulp": "4.0.6",
-=======
-    "@microsoft/gulp-core-build-typescript": "8.1.22",
-    "@types/gulp": "3.8.32",
->>>>>>> 1188f387
     "@types/node": "8.5.8",
     "gulp": "~4.0.2"
   },
