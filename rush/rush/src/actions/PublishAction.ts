/**
 * @Copyright (c) Microsoft Corporation.  All rights reserved.
 */
import * as colors from 'colors';
import * as path from 'path';
import * as fsx from 'fs-extra';
import { EOL } from 'os';
import {
  CommandLineAction,
  CommandLineFlagParameter,
  CommandLineStringParameter
} from '@microsoft/ts-command-line';
import {
  IChangeInfo,
  ChangeType,
  RushConfig,
  RushConfigProject,
  Utilities
} from '@microsoft/rush-lib';
import RushCommandLineParser from './RushCommandLineParser';
import {
  IChangeInfoHash,
  findChangeRequests,
  sortChangeRequests,
  updatePackages
} from './publish';

export default class PublishAction extends CommandLineAction {
  private _apply: CommandLineFlagParameter;
  private _publish: CommandLineFlagParameter;
  private _targetBranch: CommandLineStringParameter;
  private _npmAuthToken: CommandLineStringParameter;
  private _rushConfig: RushConfig;
  private _parser: RushCommandLineParser;
  private _registryUrl: CommandLineStringParameter;

  constructor(parser: RushCommandLineParser) {
    super({
      actionVerb: 'publish',
      summary:
      'Reads and processes package publishing change requests generated by "rush change". This is typically ' +
      'only executed by a CI workflow.',
      documentation:
      'Reads and processes package publishing change requests generated by "rush change". This will perform a ' +
      'read-only operation by default, printing operations executed to the console. To actually commit ' +
      'changes and publish packages, you must use the --commit flag.'
    });
    this._parser = parser;
  }

  protected onDefineParameters(): void {
    this._apply = this.defineFlagParameter({
      parameterLongName: '--apply',
      parameterShortName: '-a',
      description: 'If this flag is specified, the change requests will be applied to package.json files.'
    });
    this._targetBranch = this.defineStringParameter({
      parameterLongName: '--target-branch',
      parameterShortName: '-b',
      description:
      'If this flag is specified, applied changes and deleted change requests will be' +
      'committed and merged into the target branch.'
    });
    this._publish = this.defineFlagParameter({
      parameterLongName: '--publish',
      parameterShortName: '-p',
      description: 'If this flag is specified, applied changes will be published to npm.'
    });
    this._registryUrl = this.defineStringParameter({
      parameterLongName: '--registry',
      parameterShortName: '-r',
      description:
      `Publishes to a specified NPM registry. If this is specified, it will prevent the commit to be tagged.`
    });
    this._npmAuthToken = this.defineStringParameter({
      parameterLongName: '--npm-auth-token',
      parameterShortName: '-n',
      description:
      'Provide the default scope npm auth token to be passed into npm publish for global package publishing.'
    });
  }

  /**
   * Executes the publish action, which will read change request files, apply changes to package.jsons,
   */
  protected onExecute(): void {
    console.log(`Starting "rush publish" ${EOL}`);

    this._rushConfig = RushConfig.loadFromDefaultLocation();

    const changesPath: string = path.join(this._rushConfig.commonFolder, 'changes');
    const allPackages: Map<string, RushConfigProject> = this._rushConfig.projectsByName;
    const allChanges: IChangeInfoHash = findChangeRequests(allPackages, changesPath);
    const orderedChanges: IChangeInfo[] = sortChangeRequests(allChanges);

    if (orderedChanges.length > 0) {
      const tempBranch: string = 'publish-' + new Date().getTime();

      // Make changes in temp branch.
      this._gitCheckout(tempBranch, true);

      // Apply all changes to package.json files.
      updatePackages(allChanges, allPackages, this._apply.value);

      // Remove the change request files.
      this._deleteChangeFiles(changesPath);

      // Stage, commit, and push the changes to remote temp branch.
      this._gitAddChanges();
      this._gitCommit();
      this._gitPush(tempBranch);

      // NPM publish the things that need publishing.
      for (const change of orderedChanges) {
        if (change.changeType > ChangeType.dependency) {
          this._npmPublish(change, allPackages.get(change.packageName).projectFolder);
        }
      }

      // Create and push appropriate git tags.
      this._gitAddTags(orderedChanges);
      this._gitPush(tempBranch);

      // Now merge to target branch.
      this._gitCheckout(this._targetBranch.value);
      this._gitPull();
      this._gitMerge(tempBranch);
      this._gitPush(this._targetBranch.value);
      this._gitDeleteBranch(tempBranch);
    }

    console.log(EOL + colors.green('Rush publish finished successfully.'));
  }

  private _getEnvArgs(): { [key: string]: string } {
    const env: { [key: string]: string } = {};

    // Copy existing process.env values (for nodist)
    Object.keys(process.env).forEach((key: string) => {
      env[key] = process.env[key];
    });
    return env;
  }

  private _execCommand(
    shouldExecute: boolean,
    command: string,
    args: string[] = [],
    workingDirectory: string = process.cwd(),
    env?: { [key: string]: string }
  ): void {

    let relativeDirectory: string = path.relative(process.cwd(), workingDirectory);
    const envArgs: { [key: string]: string } = this._getEnvArgs();

    if (relativeDirectory) {
      relativeDirectory = `(${relativeDirectory})`;
    }

    if (env) {
      Object.keys(env).forEach((name: string) => envArgs[name] = env[name]);
    }

    console.log(
      `${EOL}* ${shouldExecute ? 'EXECUTING' : 'DRYRUN'}: ${command} ${args.join(' ')} ${relativeDirectory}`
    );

    if (shouldExecute) {
      Utilities.executeCommand(
        command,
        args,
        workingDirectory,
        false,
        env);
    }
  }

  private _gitCheckout(branchName: string, createBranch?: boolean): void {
    const params: string = `checkout ${createBranch ? '-b ' : ''}${branchName}`;

    this._execCommand(!!this._targetBranch.value, 'git', params.split(' '));
  }

  private _gitMerge(branchName: string): void {
    this._execCommand(!!this._targetBranch.value, 'git', `merge ${branchName} --no-edit`.split(' '));
  }

  private _gitDeleteBranch(branchName: string): void {
    this._execCommand(!!this._targetBranch.value, 'git', `branch -d ${branchName}`.split(' '));
    this._execCommand(!!this._targetBranch.value, 'git', `push origin --delete ${branchName}`.split(' '));
  }

  private _gitPull(): void {
    this._execCommand(!!this._targetBranch.value, 'git', `pull origin ${this._targetBranch.value}`.split(' '));
  }

  private _deleteChangeFiles(changesPath: string): void {
    const shouldDelete: boolean = !!this._targetBranch.value;
    let changeFiles: string[] = [];

    try {
<<<<<<< HEAD
      changeFiles = fsx.readdirSync(changesPath).filter(filename => filename.indexOf('.json') >= 0);
=======
      changeFiles = fs.readdirSync(changesPath).filter(fileName => path.extname(fileName) === '.json');
>>>>>>> 66da2754
    } catch (e) { /* no-op */ }

    if (changeFiles.length) {
      console.log(
        `${EOL}* ` +
        `${shouldDelete ? 'DELETING:' : 'DRYRUN: Deleting'} ` +
        `${changeFiles.length} change file(s).`
      );

      for (const fileName of changeFiles) {
        const filePath: string = path.join(changesPath, fileName);

        console.log(` - ${filePath}`);

        if (shouldDelete) {
          Utilities.deleteFile(filePath);
        }
      }
    }
  }

  private _gitAddChanges(): void {
    this._execCommand(!!this._targetBranch.value, 'git', ['add', '.']);
  }

  private _gitAddTags(orderedChanges: IChangeInfo[]): void {
    for (const change of orderedChanges) {
      if (
        change.changeType > ChangeType.dependency &&
        this._rushConfig.projectsByName.get(change.packageName).shouldPublish
      ) {
        const tagName: string = change.packageName + '_v' + change.newVersion;

        // Tagging only happens if we're publishing to real NPM and committing to git.
        this._execCommand(
          !!this._targetBranch.value && !!this._publish.value && !this._registryUrl.value,
          'git',
          ['tag', '-a', tagName, '-m', `"${change.packageName} v${change.newVersion}"`]);
      }
    }
  }

  private _gitCommit(): void {
    this._execCommand(!!this._targetBranch.value, 'git', ['commit', '-m', '"Applying package updates."']);
  }

  private _gitPush(branchName: string): void {
    this._execCommand(
      !!this._targetBranch.value,
      'git',
      ['push', 'origin', 'HEAD:' + branchName, '--follow-tags', '--verbose']);
  }

  private _npmPublish(change: IChangeInfo, packagePath: string): void {
    const env: { [key: string]: string } = this._getEnvArgs();
    const args: string[] = ['publish'];

    if (this._rushConfig.projectsByName.get(change.packageName).shouldPublish) {
      if (this._registryUrl.value) {
        env['npm_config_registry'] = this._registryUrl.value; // tslint:disable-line:no-string-literal
      }

      if (this._npmAuthToken.value) {
        args.push(`--//registry.npmjs.org/:_authToken=${this._npmAuthToken.value}`);
      }

      this._execCommand(
        !!this._publish.value,
        this._rushConfig.npmToolFilename,
        args,
        packagePath,
        env);
    }
  }

}<|MERGE_RESOLUTION|>--- conflicted
+++ resolved
@@ -199,11 +199,7 @@
     let changeFiles: string[] = [];
 
     try {
-<<<<<<< HEAD
-      changeFiles = fsx.readdirSync(changesPath).filter(filename => filename.indexOf('.json') >= 0);
-=======
-      changeFiles = fs.readdirSync(changesPath).filter(fileName => path.extname(fileName) === '.json');
->>>>>>> 66da2754
+      changeFiles = fsx.readdirSync(changesPath).filter(fileName => path.extname(fileName) === '.json');
     } catch (e) { /* no-op */ }
 
     if (changeFiles.length) {
